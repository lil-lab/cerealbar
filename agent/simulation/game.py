"""Contains the superclass for a game."""
from __future__ import annotations

import copy
import logging
import random
from abc import ABC, abstractmethod

from agent.data import gameplay_action
from agent.environment import agent_actions
from agent.environment import card
from agent.environment import environment_objects
from agent.environment import position
from agent.environment import rotation
from agent.environment import state_delta
from agent.environment import terrain
from agent.environment import util as environment_util
from typing import TYPE_CHECKING

from agent.simulation.planner import get_neighbor_move_position

if TYPE_CHECKING:
    from typing import List, Tuple, Set
    from agent.config import game_args
    from agent.environment import agent
<<<<<<< HEAD
    from agent.environment import position
=======
>>>>>>> 5527463d


class Game(ABC):
    def __init__(self,
                 args: game_args.GameArgs,
                 leader_actions: List[List[gameplay_action.GameplayAction]] = None,
                 expected_sets: List[Tuple[List[card.Card], List[card.Card]]] = None,
                 auto_end_turn: bool = True,
                 verbose: bool = False,
                 check_valid_state: bool = True):
        """Abstract class for games.

        Args:
            args: Arguments for configuring the game.
            leader_actions: Pre-specified actions the leader should take (e.g., when interleaving with sent follower
                actions).
            expected_sets: Sets of cards that should be made (in order) during the game.
            auto_end_turn: Whether turns should be automatically ended when players run out of moves.
            verbose: Whether to log actions taken in the game to the console.
            check_valid_state: Whether to check that expected sets are made.
        """
        self._args: game_args.GameArgs = args
        self._verbose = verbose
        self._check_valid_state = check_valid_state

        # Initialize the environment information as null for now
        self._hexes: List[Tuple[terrain.Terrain, position.Position]] = []
        self._obstacle_positions: Set[position.Position] = set()
        self._objects: List[environment_objects.EnvironmentObject] = []
        self._env_width: int = environment_util.ENVIRONMENT_WIDTH
        self._env_depth: int = environment_util.ENVIRONMENT_DEPTH
        self._current_state_delta: state_delta.StateDelta = None
        self._obstacle_positions: List[position.Position] = []

        # Initialize the game playing logistics
        self._current_turn_index: int = 0
        self._turns_left: int = self._args.get_initial_number_of_turns()
        self._is_leader_turn: bool = True
        self._num_moves_left: int = self._args.get_leader_moves_per_turn()
        self._score: int = 0

        self._instruction_buffer: List[str] = list()

        self._keep_track_of_turns: bool = args.keep_track_of_turns()
        self._auto_end_turn: bool = auto_end_turn

        # Expected sets
        self._expected_sets: List[Tuple[List[card.Card], List[card.Card]]] = copy.deepcopy(expected_sets)
        self._expected_states: List[List[card.Card]] = None
        self._current_state_index: int = 0
        self._current_set_index: int = 0 if expected_sets is not None else None

        # Whether the game is currently in a valid state (i.e., expected cards values)
        self._valid_state: bool = True

        self._leader_actions: List[List[gameplay_action.GameplayAction]] = leader_actions

        self._move_id = 0
        self._num_completed_instructions = 0
        self._turn_id = 0

    @abstractmethod
    def _execute_follower(self, action: agent_actions.AgentAction) -> None:
        pass

    @abstractmethod
    def _execute_leader(self, action: agent_actions.AgentAction) -> None:
        pass

    @abstractmethod
    def _add_cards(self, new_cards: List[card.Card]) -> None:
        pass

    @abstractmethod
    def send_command(self, command: str) -> None:
        pass

    def add_instruction(self, instruction: str):
        """Adds an instruction to the queue."""
        self._instruction_buffer.append(instruction)
        self._move_id += 1
        if self._verbose:
            logging.info('Added instruction: ' + str(instruction))
            logging.info('There are now ' + str(len(self._instruction_buffer)) + ' instructions.')

    def get_instruction_index(self):
        """Gets the current instruction index."""
        return self._num_completed_instructions

    def _execute_leader_actions(self) -> None:
        if self._leader_actions is None:
            raise ValueError('Cannot execute leader actions when none are provided')
        if self._current_turn_index < len(self._leader_actions):
            for action in self._leader_actions[self._current_turn_index]:
                # Stop executing leader actions.
                if not self._valid_state:
                    return

                if isinstance(action, gameplay_action.MovementAction):
                    self.execute_leader_action(action.get_action())
                    if not self._valid_state:
                        break
                elif isinstance(action, gameplay_action.InstructionAction):
                    self.send_command(action.get_instruction())
                    self._instruction_buffer.append(action.get_instruction())
                    if self._verbose:
                        logging.info('Adding instruction ' + str(action.get_instruction()))
            self._current_turn_index += 1
        else:
            if self._verbose:
                logging.info('Not more leader actions to execute')

        if self._verbose:
            logging.info('Done with executing leader actions, so ending the turn')
        self.end_turn()

    def _set_obstacles(self) -> None:
        for hex_terrain, hex_position in self._hexes:
            if hex_terrain in terrain.OBSTACLE_TERRAINS:
                self._obstacle_positions.append(hex_position)
        for obj in self._objects:
            assert obj.get_type() != environment_objects.ObjectType.CARD
            self._obstacle_positions.append(obj.get_position())

    def _check_for_new_set(self, prev_state_delta: state_delta.StateDelta, action: agent_actions.AgentAction,
                           character: environment_objects.ObjectType) -> None:
        """ Checks whether a set was made after the provided state with the action taken."""
        self._current_state_delta = self.get_most_recent_game_info(prev_state_delta, action, character, False)

        # Then check to see if a set was made
        if self._expected_sets is not None:
            new_set: List[card.Card] = state_delta.set_made(prev_state_delta.cards, self._current_state_delta.cards)
            if new_set:
                # Check that this was the expected set
                new_cards: List[card.Card] = []
                if self._current_set_index >= len(self._expected_sets):
                    was_expected_set = False
                else:
                    expected_set: List[card.Card] = self._expected_sets[self._current_set_index][0]
                    new_cards: List[card.Card] = self._expected_sets[self._current_set_index][1]
                    was_expected_set = state_delta.card_states_equal(expected_set, new_set)

                if was_expected_set:
                    self._add_cards(new_cards)
                    self._current_state_delta.cards.extend(new_cards)
                    self._current_set_index += 1
                else:
                    if self._check_valid_state:
                        self._valid_state = False

                    if self._args.generate_new_cards():
                        # Now, generate random new cards...
                        new_generated_cards: List[card.Card] = list()

                        while not state_delta.set_exists(self._current_state_delta.cards + new_generated_cards):
                            # Generate new cards.
                            new_generated_cards = list()
                            for _ in range(3):
                                new_generated_cards.append(card.generate_random_card_properties())

                        # Place the cards
                        updated_generated_cards: List[card.Card] = list()
                        non_obstacle_positions: Set[position.Position] = set()
                        for x in range(environment_util.ENVIRONMENT_DEPTH):
                            for y in range(environment_util.ENVIRONMENT_WIDTH):
                                if position.Position(x, y) not in self._obstacle_positions:
                                    non_obstacle_positions.add(position.Position(x, y))

                        for new_card in new_generated_cards:
                            # Possible locations are all places in the map except those with obstacles, and where other
                            # cards are now.
                            possible_locations: Set[position.Position] = \
                                non_obstacle_positions \
                                - set([current_card.get_position() for current_card in self._current_state_delta.cards])

                            chosen_location: position.Position = random.choice(list(possible_locations))
                            new_card.update_position(chosen_location)

                            # Add the card here now so that it won't place later cards on top of it (unlikely,
                            # but possible)
                            self._current_state_delta.cards.append(new_card)
                            updated_generated_cards.append(new_card)
                        self._add_cards(updated_generated_cards)

    @abstractmethod
    def get_score(self) -> int:
        pass

    @abstractmethod
    def get_game_info(self, force_update: bool = False) -> state_delta.StateDelta:
        pass

    @abstractmethod
    def get_most_recent_game_info(self,
                                  prev_state_delta: state_delta.StateDelta,
                                  action: agent_actions.AgentAction,
                                  character: environment_objects.ObjectType,
                                  need_new_set_cards: bool = False) -> state_delta.StateDelta:
        pass

    def get_hexes(self) -> List[Tuple[terrain.Terrain, position.Position]]:
        return self._hexes

    def get_objects(self) -> List[environment_objects.EnvironmentObject]:
        return self._objects

    def is_leader_turn(self) -> bool:
        return self._is_leader_turn

    def get_num_moves_left(self) -> int:
        return self._num_moves_left

    def valid_state(self) -> bool:
        return self._valid_state

    def get_obstacle_positions(self) -> List[position.Position]:
        return self._obstacle_positions

    def get_remaining_leader_actions(self) -> List[List[gameplay_action.GameplayAction]]:
        """Gets the leader actions remaining in the prespecified leader actions."""
        if self._current_turn_index < len(self._leader_actions):
            return self._leader_actions[self._current_turn_index:]
        return []

    def instruction_buffer_size(self) -> int:
        return len(self._instruction_buffer)

    def get_current_instruction(self) -> str:
        return self._instruction_buffer[0]

    def get_env_width(self) -> int:
        return self._env_width

    def get_env_depth(self) -> int:
        return self._env_depth

    def get_turns_left(self) -> int:
        return self._turns_left

    def get_move_id(self):
        return self._move_id

    def get_turn_index(self):
        return self._turn_id

    def finish_all_leader_actions(self) -> None:
        """Finishes all specified leader actions at once."""
        self._is_leader_turn = True
        while self._current_turn_index < len(self._leader_actions):
            for action in self._leader_actions[self._current_turn_index]:
                if isinstance(action, gameplay_action.MovementAction):
                    self.execute_leader_action(action.get_action())
                if not self._valid_state:
                    return
            self._current_turn_index += 1

    def end_turn(self) -> None:
        """Ends the current player's turn."""
        self._turn_id += 1
        if self._is_leader_turn:
            if self._verbose:
                logging.info('Ending leader turn')
            # If it was the leader's turn, change to the follower's turn.
            self._is_leader_turn = False
            self._num_moves_left = self._args.get_follower_moves_per_turn()

            # But if there aren't any instructions left now, return to the leader's turn.
            if not self._instruction_buffer and \
                    (not self._auto_end_turn or
                     (self._leader_actions is not None and self._current_turn_index < len(self._leader_actions))) and \
                    self._auto_end_turn:
                if self._verbose:
                    logging.info('Automatically ending follower turn because there are no instructions left!')
                self.end_turn()
        else:
            if self._verbose:
                logging.info('Ending follower turn')
            # Only decrease number of turns when the follower has finished.
            self._turns_left -= 1
            self._is_leader_turn = True
            self._num_moves_left = self._args.get_leader_moves_per_turn()

            if self._leader_actions is not None:
                self._execute_leader_actions()

    def reset_state(self,
                    leader_actions: List[List[gameplay_action.GameplayAction]],
                    state: state_delta.StateDelta,
                    num_steps_remaining: int,
                    expected_sets: List[Tuple[List[card.Card], List[card.Card]]],
                    num_instructions: int = 1,
                    expected_states: List[List[card.Card]] = None) -> None:
        """Resets the game state to a specified state."""
        # Reset the internal values in the simulator

        self._expected_states = expected_states
        self._current_state_index: int = 0
        self._current_state_delta = copy.deepcopy(state)

        # The current turn index is wrt. the set of leader actions to take, so reset to zero
        self._current_turn_index: int = 0

        # Reset the number of turns remaining in the game.
        self._turns_left: int = self._args.get_initial_number_of_turns()
        self._instruction_buffer = ['[placeholder]' for _ in range(num_instructions)]

        # Assuming that it's not starting with the leader turn.
        # End turn if it's the leader's turn.
        if self._is_leader_turn:
            self.end_turn()
        self._is_leader_turn: bool = False
        self._num_moves_left: int = num_steps_remaining

        # Set, but do not execute, the leader actions.
        self._leader_actions: List[List[gameplay_action.GameplayAction]] = leader_actions
        self._expected_sets = copy.deepcopy(expected_sets)
        self._current_set_index = 0

        self._valid_state = True

    def _check_if_state_expected(self, card_list: List[card.Card]):
        card_set_same = \
            self._current_state_index < len(self._expected_states) and \
            state_delta.card_states_equal(self._expected_states[self._current_state_index], card_list)
        if not card_set_same:
            # Compare with the next one -- maybe it triggered a card or made a set.
            self._current_state_index += 1

            next_card_set_same = \
                self._current_state_index < len(self._expected_states) \
                and state_delta.card_states_equal(self._expected_states[self._current_state_index], card_list)
            if not next_card_set_same:
                self._valid_state = False

    def execute_follower_action(self, action: agent_actions.AgentAction) -> state_delta.StateDelta:
        if self._verbose:
            logging.info('Executing follower action ' + str(action))
        if action != agent_actions.AgentAction.STOP and len(self._current_state_delta.cards) != 21:
            raise ValueError('There are not 21 cards in the current state!')
        assert isinstance(action, agent_actions.AgentAction)
        if self.is_leader_turn() and self._keep_track_of_turns:
            raise ValueError('Can\'t execute agent action when it\'s the leader\'s turn.')
        if not self._instruction_buffer and self._leader_actions is not None:
            raise ValueError('Should not be able to execute actions when there are '
                             + str(len(self._instruction_buffer))
                             + ' instructions available')

        prev_state_delta: state_delta.StateDelta = copy.deepcopy(self._current_state_delta)

        # Internal execute MUST set the current state delta.
        self._execute_follower(action)

        resulting_state: state_delta.StateDelta = prev_state_delta

        if action != agent_actions.AgentAction.START and action != agent_actions.AgentAction.STOP:
            self._move_id += 1
            self._check_for_new_set(prev_state_delta, action, environment_objects.ObjectType.FOLLOWER)
            resulting_state = copy.deepcopy(self._current_state_delta)

            if self._expected_states:
                # Check that it's in the current state.
                self._check_if_state_expected(resulting_state.cards)

            self._num_moves_left -= 1

            if self._num_moves_left == 0 and self._valid_state and self._auto_end_turn:
                if self._verbose:
                    logging.info('Ending turn because there are no steps left.')
                self.end_turn()
        elif action == agent_actions.AgentAction.STOP:
            self._instruction_buffer = self._instruction_buffer[1:]
            self._num_completed_instructions += 1
            if self._verbose:
                logging.info(str(len(self._instruction_buffer)) + ' in buffer')
            if not self._instruction_buffer and self._auto_end_turn:
                if self._verbose:
                    logging.info('Ending follower turn because there are no instructions left.')
                self.end_turn()

        del prev_state_delta
        return resulting_state

    def execute_leader_action(self, action: agent_actions.AgentAction) -> None:
        if self._verbose:
            logging.info('Executing leader action ' + str(action))
        if len(self._current_state_delta.cards) != 21:
            raise ValueError('There are not 21 cards in the current state!')
        assert isinstance(action, agent_actions.AgentAction)
        if not self.is_leader_turn() and self._keep_track_of_turns:
            raise ValueError('Can\'t execute leader action when it\'s the agent\'s turn.')

        self._move_id += 1

        prev_state_delta: state_delta.StateDelta = copy.deepcopy(self._current_state_delta)

        self._execute_leader(action)

        self._check_for_new_set(prev_state_delta, action, environment_objects.ObjectType.LEADER)

        if self._expected_states:
            self._check_if_state_expected(self._current_state_delta.cards)

        self._num_moves_left -= 1

        if self._num_moves_left == 0 and self._leader_actions is None and self._auto_end_turn:
            self.end_turn()

        del prev_state_delta

    def get_possible_actions(self, player: agent.Agent) -> List[agent_actions.AgentAction]:
        possible_actions: List[agent_actions.AgentAction] = [agent_actions.AgentAction.STOP,
                                                             agent_actions.AgentAction.RR,
                                                             agent_actions.AgentAction.RL]

        player_position: position.Position = player.get_position()
        player_rotation: rotation.Rotation = player.get_rotation()

        facing_position, behind_position = get_neighbor_move_position(player_position, player_rotation)

        if facing_position not in self.get_obstacle_positions() \
                and facing_position.x >= 0 and facing_position.y >= 0 \
                and facing_position.x < environment_util.ENVIRONMENT_WIDTH \
                and facing_position.y < environment_util.ENVIRONMENT_DEPTH:
            possible_actions.append(agent_actions.AgentAction.MF)

        if behind_position not in self.get_obstacle_positions() \
                and behind_position.x >= 0 and behind_position.y >= 0 \
                and behind_position.x < environment_util.ENVIRONMENT_WIDTH \
                and behind_position.y < environment_util.ENVIRONMENT_DEPTH:
            possible_actions.append(agent_actions.AgentAction.MB)

        return possible_actions

<|MERGE_RESOLUTION|>--- conflicted
+++ resolved
@@ -23,10 +23,6 @@
     from typing import List, Tuple, Set
     from agent.config import game_args
     from agent.environment import agent
-<<<<<<< HEAD
-    from agent.environment import position
-=======
->>>>>>> 5527463d
 
 
 class Game(ABC):
